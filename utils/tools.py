"""
Helper module for learning.
"""

from collections import OrderedDict
from ConfigParser import ConfigParser
import numpy as np
import os
import pprint
from progressbar import (
    Bar,
    Percentage,
    ProgressBar,
    RotatingMarker,
    SimpleProgress,
    Timer
)
import random
import theano
from theano import tensor as T
from theano.sandbox.rng_mrg import MRG_RandomStreams as RandomStreams
from theano.tensor.shared_randomstreams import RandomStreams as SRandomStreams
import warnings
import yaml

from utils import floatX


random_seed = random.randint(0, 10000)
rng_ = np.random.RandomState(random_seed)
profile = False

# For getting terminal column width
_, _columns = os.popen('stty size', 'r').read().split()
_columns = int(_columns)

def print_section(s):
    '''For printing sections to scripts nicely.'''
    print ('-' * 3) + s + ('-' * (_columns - 3 - len(s)))

def get_paths():
    '''Pulls all paths from `paths.conf` file.'''
    d = os.path.abspath(os.path.dirname(os.path.realpath(__file__)) + '/..')
    config_file = os.path.join(d, 'paths.conf')
    config = ConfigParser()
    config.read(config_file)
    path_dict = config._sections['PATHS']
    path_dict.pop('__name__')
    return path_dict

def resolve_path(p):
    '''Resolves a path using the `paths.conf` file.'''
    path_dict = get_paths()
    for k, v in path_dict.iteritems():
        p = p.replace(k, v)
    return p

def get_srng():
    '''Shared Randomstream'''
    srng = SRandomStreams(random.randint(0, 1000000))
    return srng

def get_trng():
    '''Normal Randomstream'''
    trng = RandomStreams(random.randint(0, 1000000))
    return trng

def warn_kwargs(c, **kwargs):
    if len(kwargs) > 0:
        warnings.warn('Class instance %s has leftover kwargs %s'
                       % (type(c), kwargs), RuntimeWarning)

def update_dict_of_lists(d_to_update, **d):
    '''Updates a dict of list with kwargs.'''
    for k, v in d.iteritems():
        if k in d_to_update.keys():
            d_to_update[k].append(v)
        else:
            d_to_update[k] = [v]

def debug_shape(X, x, t_out, updates=None):
    '''Debug function that returns the shape then raises assert error.'''
    f = theano.function([X], t_out, updates=updates)
    out = f(x)
    print out.shape
    assert False

def print_profile(tparams):
    '''Prints shapes of the shared variables.'''
    print 'Print profile for tparams (name, shape)'
    for (k, v) in tparams.iteritems():
        print '\t', k, v.get_value().shape

def shuffle_columns(x, srng):
    '''Shuffles a tensor along the second index.'''
    def step_shuffle(m, perm):
        return m[perm]

    perm_mat = srng.permutation(n=x.shape[0], size=(x.shape[1],))
    y, _ = scan(
        step_shuffle, [x.transpose(1, 0, 2), perm_mat], [None], [], x.shape[1],
        name='shuffle', strict=False)
    return y.transpose(1, 0, 2)

def scan(f_scan, seqs, outputs_info, non_seqs, n_steps, name='scan',
         strict=False):
    '''Convenience function for scan.'''
    return theano.scan(
        f_scan,
        sequences=seqs,
        outputs_info=outputs_info,
        non_sequences=non_seqs,
        name=name,
        n_steps=n_steps,
        profile=profile,
        strict=strict
    )

<<<<<<< HEAD
def init_weights(model, weight_noise=False, weight_scale=0.001, dropout=False, **kwargs):
=======
def init_weights(model, weight_noise=False, weight_scale=0.001, dropout=False,
                 **kwargs):
    '''Inialization function for weights.'''
>>>>>>> fc926657
    model.weight_noise = weight_noise
    model.weight_scale = weight_scale
    model.dropout = dropout
    return kwargs

def init_rngs(model, rng=None, trng=None, **kwargs):
    '''Initialization function for RNGs.'''
    if rng is None:
        rng = rng_
    model.rng = rng
    if trng is None:
        model.trng = RandomStreams(random.randint(0, 10000))
    else:
        model.trng = trng
    return kwargs

def logit(z):
    '''Logit function.'''
    z = T.clip(z, 1e-7, 1.0 - 1e-7)
    return T.log(z) - T.log(1 - z)

def _slice(_x, n, dim):
    '''Slice a tensor into 2 along last axis.

    Extended from Cho's arctic repo.
    '''
    if _x.ndim == 1:
        return _x[n*dim:(n+1)*dim]
    elif _x.ndim == 2:
        return _x[:, n*dim:(n+1)*dim]
    elif _x.ndim == 3:
        return _x[:, :, n*dim:(n+1)*dim]
    elif _x.ndim == 4:
        return _x[:, :, :, n*dim:(n+1)*dim]
    else:
        raise ValueError('Number of dims (%d) not supported'
                         ' (but can add easily here)' % _x.ndim)

def _slice2(_x, start, end):
    '''Slightly different slice function than above.'''
    if _x.ndim == 1:
        return _x[start:end]
    elif _x.ndim == 2:
        return _x[:, start:end]
    elif _x.ndim == 3:
        return _x[:, :, start:end]
    elif _x.ndim == 4:
        return _x[:, :, :, start:end]
    else:
        raise ValueError('Number of dims (%d) not supported'
                         ' (but can add easily here)' % _x.ndim)

def load_experiment(experiment_yaml):
    '''Load an experiment from a yaml.'''
    print('Loading experiment from %s' % experiment_yaml)
    exp_dict = yaml.load(open(experiment_yaml))
    print('Experiment hyperparams: %s' % pprint.pformat(exp_dict))
    return exp_dict

<<<<<<< HEAD
def load_model(model_file, f_unpack=None, **extra_args):
    '''
    Loads pretrained model.
    '''
=======
def load_model(model_file, f_unpack=None, strict=True, **extra_args):
    '''Loads pretrained model.'''
>>>>>>> fc926657

    print 'Loading model from %s' % model_file
    params = np.load(model_file)
    d = dict()
    for k in params.keys():
        try:
            d[k] = params[k].item()
        except ValueError:
            d[k] = params[k]

    d.update(**extra_args)
    models, pretrained_kwargs, kwargs = f_unpack(**d)

    print('Pretrained model(s) has the following parameters: \n%s'
          % pprint.pformat(pretrained_kwargs.keys()))

    model_dict = OrderedDict()

    for model in models:
        print '--- Loading params for %s' % model.name
        for k, v in model.params.iteritems():
            try:
                param_key = '{name}_{key}'.format(name=model.name, key=k)
                pretrained_v = pretrained_kwargs.pop(param_key)
                print 'Found %s for %s %s' % (k, model.name, pretrained_v.shape)
                assert model.params[k].shape == pretrained_v.shape, (
                    'Sizes do not match: %s vs %s'
                    % (model.params[k].shape, pretrained_v.shape)
                )
                model.params[k] = pretrained_v
            except KeyError:
                try:
                    param_key = '{key}'.format(key=k)
                    pretrained_v = pretrained_kwargs[param_key]
                    print 'Found %s, but name is ambiguous' % (k)
                    assert model.params[k].shape == pretrained_v.shape, (
                        'Sizes do not match: %s vs %s'
                        % (model.params[k].shape, pretrained_v.shape)
                    )
                    model.params[k] = pretrained_v
                except KeyError:
                    print '{} not found'.format(k)
        model_dict[model.name] = model

    if len(pretrained_kwargs) > 0 and strict:
        raise ValueError('ERROR: Leftover params: %s' %
                         pprint.pformat(pretrained_kwargs.keys()))
    elif len(pretrained_kwargs) > 0:
        warnings.warn('Leftover params: %s' %
                      pprint.pformat(pretrained_kwargs.keys()))

    return model_dict, kwargs

def check_bad_nums(rvals, names):
    '''Checks for nans and infs.'''
    found = False
    for k, out in zip(names, rvals):
        if np.any(np.isnan(out)):
            print 'Found nan num ', k, '(nan)'
            found = True
        elif np.any(np.isinf(out)):
            print 'Found inf ', k, '(inf)'
            found = True
    return found

def flatten_dict(d):
    '''Flattens a dictionary of dictionaries.'''
    rval = OrderedDict()
    for k, v in d.iteritems():
        if isinstance(v, OrderedDict):
            new_d = flatten_dict(v)
            for k_, v_ in new_d.iteritems():
                rval[k + '_' + k_] = v_
        else:
            rval[k] = v
    return rval

def zipp(params, tparams):
    '''Push parameters to Theano shared variables.

    From Cho's arctic repo.
    '''
    for kk, vv in params.iteritems():
        tparams[kk].set_value(vv)

def unzip(zipped):
    '''Pull parameters from Theano shared variables.

    From Cho's arctic repo.
    '''
    new_params = OrderedDict()
    for kk, vv in zipped.iteritems():
        new_params[kk] = vv.get_value()
    return new_params

def itemlist(tparams):
    '''Get the list of parameters: Note that tparams must be OrderedDict.

    From Cho's arctic repo.
    '''
    return tparams.values()

def _p(pp, name):
    '''Make prefix-appended name

    From Cho's arctic repo.
    '''
    return '%s_%s'%(pp, name)

def ortho_weight(ndim, rng=None):
    '''Make ortho weight tensor.'''
    if not rng:
        rng = rng_
    W = rng.randn(ndim, ndim)
    u, s, v = np.linalg.svd(W)
    return u.astype('float32')

def norm_weight(nin, nout=None, scale=0.01, ortho=True, rng=None):
    '''Make normal weight tensor.'''
    if not rng:
        rng = rng_
    if nout is None:
        nout = nin
    if nout == nin and ortho:
        W = ortho_weight(nin, rng=rng)
    else:
        W = scale * rng.randn(nin, nout)
    return W.astype('float32')

def parzen_estimation(samples, tests, h=1.0):
    '''Estimate parzen window.'''
    log_p = 0.
    d = samples.shape[-1]
    z = d * np.log(h * np.sqrt(2 * np.pi))
    for test in tests:
        d_s = (samples - test[None, :]) / h
        e = log_mean_exp((-.5 * d_s ** 2).sum(axis=1), as_numpy=True, axis=0)
        log_p += e - z
    return log_p / float(tests.shape[0])

def get_w_tilde(log_factor):
    '''Gets normalized weights'''
    log_factor = log_factor - T.log(log_factor.shape[0]).astype(floatX)
    w_norm   = log_sum_exp(log_factor, axis=0)
    log_w    = log_factor - T.shape_padleft(w_norm)
    w_tilde  = T.exp(log_w)
    return w_tilde

def log_mean_exp(x, axis=None, as_numpy=False):
    '''Numerically stable log(exp(x).mean())'''
    if as_numpy:
        Te = np
    else:
        Te = T
    x_max = Te.max(x, axis=axis, keepdims=True)
    return Te.log(Te.mean(Te.exp(x - x_max), axis=axis, keepdims=True)) + x_max

def log_sum_exp(x, axis=None):
    '''Numerically stable log( sum( exp(A) ) ).'''
    x_max = T.max(x, axis=axis, keepdims=True)
    y = T.log(T.sum(T.exp(x - x_max), axis=axis, keepdims=True)) + x_max
    y = T.sum(y, axis=axis)
    return y

def concatenate(tensor_list, axis=0):
    '''
    Alternative implementation of `theano.T.concatenate`.
    This function does exactly the same thing, but contrary to Theano's own
    implementation, the gradient is implemented on the GPU.
    Backpropagating through `theano.tensor.concatenate` yields slowdowns
    because the inverse operation (splitting) needs to be done on the CPU.
    This implementation does not have that problem.

    Usage:
        >>> x, y = theano.tensor.matrices('x', 'y')
        >>> c = concatenate([x, y], axis=1)
    Args:
        tensor_list: list, list of Theano tensor expressions that should be concatenated.
        axis: int, the tensors will be joined along this axis.
    Returns:
        out: tensor, the concatenated tensor expression.

    From Cho's arctic repo.
    '''
    concat_size = sum(tt.shape[axis] for tt in tensor_list)

    output_shape = ()
    for k in range(axis):
        output_shape += (tensor_list[0].shape[k],)
    output_shape += (concat_size,)
    for k in range(axis + 1, tensor_list[0].ndim):
        output_shape += (tensor_list[0].shape[k],)

    out = T.zeros(output_shape)
    offset = 0
    for tt in tensor_list:
        indices = ()
        for k in range(axis):
            indices += (slice(None),)
        indices += (slice(offset, offset + tt.shape[axis]),)
        for k in range(axis + 1, tensor_list[0].ndim):
            indices += (slice(None),)

        out = T.set_subtensor(out[indices], tt)
        offset += tt.shape[axis]

    return out<|MERGE_RESOLUTION|>--- conflicted
+++ resolved
@@ -116,13 +116,9 @@
         strict=strict
     )
 
-<<<<<<< HEAD
-def init_weights(model, weight_noise=False, weight_scale=0.001, dropout=False, **kwargs):
-=======
 def init_weights(model, weight_noise=False, weight_scale=0.001, dropout=False,
                  **kwargs):
     '''Inialization function for weights.'''
->>>>>>> fc926657
     model.weight_noise = weight_noise
     model.weight_scale = weight_scale
     model.dropout = dropout
@@ -182,15 +178,8 @@
     print('Experiment hyperparams: %s' % pprint.pformat(exp_dict))
     return exp_dict
 
-<<<<<<< HEAD
-def load_model(model_file, f_unpack=None, **extra_args):
-    '''
-    Loads pretrained model.
-    '''
-=======
 def load_model(model_file, f_unpack=None, strict=True, **extra_args):
     '''Loads pretrained model.'''
->>>>>>> fc926657
 
     print 'Loading model from %s' % model_file
     params = np.load(model_file)
