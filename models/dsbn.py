--- conflicted
+++ resolved
@@ -48,10 +48,7 @@
            **model_args):
 
     dim_in = int(dim_in)
-<<<<<<< HEAD
-=======
     dataset_args = dataset_args[()]
->>>>>>> 417b235a
 
     kwargs = dict(
         inference_method=inference_method,
@@ -72,10 +69,7 @@
     models.append(model)
     models += model.conditionals
     models += model.posteriors
-<<<<<<< HEAD
-=======
     models.append(model.prior)
->>>>>>> 417b235a
 
     return models, model_args, dict(dataset=dataset, dataset_args=dataset_args)
 
@@ -302,7 +296,7 @@
         outputs_info = q0s + [None]
         non_seqs     = [y] + self.params_infer() + self.get_params()
 
-        print 'Doing %d inference steps and a rate of %.2f with %d inference samples' % (n_inference_steps, self.inference_rate, self.n_inference_samples)
+        print 'Doing %d inference steps and a rate of %.2f with %d inference samples' % (n_inference_steps, self.inference_rate, n_inference_samples)
 
         if isinstance(n_inference_steps, T.TensorVariable) or n_inference_steps > 1:
             rs  = []
