'''
Module for MLP model.
'''

from collections import OrderedDict
import numpy as np
import theano
from theano import tensor as T
import warnings

import distributions
from distributions import (
    Distribution,
    resolve as resolve_distribution
)
from layers import Layer
from utils.tools import (
    concatenate,
    floatX,
    init_rngs,
    init_weights,
    norm_weight
)


def resolve(c):
    if c == 'mlp' or c is None:
        return MLP
    elif c == 'lfmlp':
        return LFMLP
    elif c == 'mmmlp':
        return MultimodalMLP
    else:
        raise ValueError(c)


class MLP(Layer):
    must_sample = False
    def __init__(self, dim_in, dim_out, dim_h=None, n_layers=None, dim_hs=None,
                 f_sample=None, f_neg_log_prob=None, f_entropy=None,
                 h_act='T.nnet.sigmoid', distribution='binomial', out_act=None,
                 distribution_args=dict(),
                 name='MLP',
                 **kwargs):

        self.dim_in = dim_in

        if out_act is not None:
            warnings.warn('out_act option going away. Use `distribution`.', FutureWarning)
            if out_act == 'T.nnet.sigmoid':
                distribution = 'binomial'
            elif out_act == 'T.tanh':
                distribution = 'centered_binomial'
            elif out_act == 'T.nnet.softmax':
                distribution = 'multimnomial'
            elif out_act == 'lambda x: x':
                distribution = 'gaussian'
            elif out_act == 'T.tanh':
                distribution = 'centered binomial'
            else:
                raise ValueError(out_act)

<<<<<<< HEAD
        if isinstance(distribution, Distribution):
            self.distribution = distribution
        elif distribution is not None:
            self.distribution = resolve_distribution(
                distribution, conditional=True)(
                dim_out, **distribution_args)
        else:
            self.distribution = None

        if self.distribution is not None:
            self.dim_out = dim_out * self.distribution.scale
=======


        if distribution is None:
            distribution = 'binomial'

        if isinstance(distribution, Distribution):
            self.distribution = distribution
        else:
            self.distribution = dist_class(distribution, conditional=True)(
                dim_out, **distribution_args)

        self.dim_out = dim_out * self.distribution.scale
>>>>>>> 21602ee1

        if dim_h is None:
            if dim_hs is None:
                dim_hs = []
<<<<<<< HEAD
            else:
                dim_hs = [dim_h for dim_h in dim_hs]
=======
>>>>>>> 21602ee1
            assert n_layers is None
        else:
            assert dim_hs is None
            dim_hs = []
            for l in xrange(n_layers - 1):
                dim_hs.append(dim_h)
        dim_hs.append(self.dim_out)
        self.dim_hs = dim_hs
        self.n_layers = len(dim_hs)
        assert self.n_layers > 0

        self.h_act = h_act

        kwargs = init_weights(self, **kwargs)
        kwargs = init_rngs(self, **kwargs)
<<<<<<< HEAD
        super(MLP, self).__init__(name=name, **kwargs)
=======

        super(MLP, self).__init__(name=name)
>>>>>>> 21602ee1

    @staticmethod
    def factory(dim_in=None, dim_out=None,
                **kwargs):
        return MLP(dim_in, dim_out, **kwargs)

    def get_L2_weight_cost(self, gamma, layers=None):
        if layers is None:
            layers = range(self.n_layers)

        cost = T.constant(0.).astype(floatX)
        for l in layers:
            W = self.__dict__['W%d' % l]
            cost += gamma * (W ** 2).sum()

        return cost

    def sample(self, p, n_samples=1):
        assert self.distribution is not None
        return self.distribution.sample(p=p, n_samples=n_samples)

    def neg_log_prob(self, x, p):
        assert self.distribution is not None
        return self.distribution.neg_log_prob(x, p)

    def entropy(self, p):
        assert self.distribution is not None
        return self.distribution.entropy(p)

    def get_center(self, p):
<<<<<<< HEAD
        assert self.distribution is not None
=======
>>>>>>> 21602ee1
        return self.distribution.get_center(p)

    def set_params(self):
        self.params = OrderedDict()

        for l in xrange(self.n_layers):
            if l == 0:
                dim_in = self.dim_in
            else:
                dim_in = self.dim_hs[l-1]
            dim_out = self.dim_hs[l]

            W = norm_weight(dim_in, dim_out,
                            scale=self.weight_scale, ortho=False)
            b = np.zeros((dim_out,)).astype(floatX)

            if l == self.n_layers - 1:
                b += self.distribution.get_bias()

            self.params['W%d' % l] = W
            self.params['b%d' % l] = b

    def get_params(self):
        params = []
        for l in xrange(self.n_layers):
            W = self.__dict__['W%d' % l]
            b = self.__dict__['b%d' % l]
            params += [W, b]
        return params

    def step_call(self, x, *params):
        params = list(params)
        outs = OrderedDict(x=x)
        for l in xrange(self.n_layers):
            W = params.pop(0)
            b = params.pop(0)

            if self.weight_noise:
                print 'Using weight noise in layer %d for MLP %s' % (l, self.name)
                W += self.trng.normal(avg=0., std=self.weight_noise, size=W.shape)

            preact = T.dot(x, W) + b

            if l < self.n_layers - 1:
                x = eval(self.h_act)(preact)
                outs['preact_%d' % l] = preact
                outs[l] = x
            else:
                if self.distribution is not None:
                    x = self.distribution(preact)
                else:
                    x = eval(self.h_act)(preact)
                outs['z'] = preact
                outs['p'] = x

            if self.dropout and l != self.n_layers - 1:
                print 'Adding dropout to layer {layer} for MLP {name}'.format(
                    layer=l, name=self.name)
                if activ == 'T.tanh':
                    raise NotImplementedError('dropout for tanh units not implemented yet')
                elif activ in ['T.nnet.sigmoid', 'T.nnet.softplus', 'lambda x: x']:
                    x_d = self.trng.binomial(x.shape, p=1-self.dropout, n=1,
                                             dtype=x.dtype)
                    x = x * x_d / (1 - self.dropout)
                else:
                    raise NotImplementedError('No dropout for %s yet' % activ)

        assert len(params) == 0, params
        return outs

    def __call__(self, x):
        params = self.get_params()
        outs = self.step_call(x, *params)
        return outs

    def feed(self, x):
        return self.__call__(x)['p']

    def step_feed(self, x, *params):
        return self.step_call(x, *params)['p']

    def preact(self, x):
        return self.__call__(x)['z']

    def step_preact(self, x, *params):
        return self.step_call(x, *params)['z']


class LFMLP(MLP):
    '''
    Local filters MLP (In progress)
    '''
    def __init__(self, dim_in, dim_out, dim_h=None, dim_hs=None, n_layers=None,
                 dim_f=None, filter_in=True, prototype=None, stride=1, shape=None,
                 name='LFMLP', **kwargs):

        self.filter_in = filter_in

        if prototype is None:
            assert isinstance(shape, list)
            if self.filter_in:
                assert reduce(lambda x, y: x + y, shape) == dim_in
            else:
                assert reduce(lambda x, y: x + y, shape) == dim_out
            accum = 0
            filter_idx = []
            for s in shape:
                filter_idx.append(range(accum, accum + s))
                accum += s
        else:
            if self.filter_in:
                assert prototype.sum() == dim_in
            else:
                assert prototype.sum() == dim_out

            assert len(prototype.shape) == len(shape)

            def make_filter_idx(f_shape, shape, start):
                idx = range(start[0], f_shape[0] + start[0])
                for st, f_s, s in zip(start[:-1][::-1], f_shape[:-1][::-1], shape[:-1][::-1]):
                    idx_new = []
                    for i in idx:
                        idx_new += [s * i + j for j in range(st, f_s + st)]
                    idx = idx_new
                return idx

            incs = [range(0, s - f_s + 1, stride) for s, f_s in zip(prototype.shape, shape)]
            starts = [[i] for i in incs[0]]
            for inc in incs[1:]:
                new_starts = []
                for i in inc:
                    new_starts += [s + [i] for s in starts]
                starts = new_starts
            filter_idx = [make_filter_idx(shape, prototype.shape, start) for start in starts]

            mask_idx = [i for i, j in enumerate(prototype.flatten()) if j == 1]
            idx_mask = dict((j, i) for i, j in enumerate(mask_idx))

            filter_idx = [[idx_mask[i] for i in f_idx if i in mask_idx] for f_idx in filter_idx]

        print 'Formed %d filters' % len(filter_idx)

        self.filter_idx = filter_idx

        assert dim_f is not None

        if dim_h is None:
            if dim_hs is None:
                dim_hs = []
            else:
                dim_hs = [dim_h for dim_h in dim_hs]
            assert n_layers is None
        else:
            assert dim_hs is None
            dim_hs = []
            for l in xrange(n_layers - 1):
                dim_hs.append(dim_h)

        if self.filter_in:
            dim_hs = [dim_f] + dim_hs
        else:
            dim_hs.append(dim_f)

        super(LFMLP, self).__init__(dim_in, dim_out, name=name, excludes=['f'],
                                    dim_h=None, n_layers=None, dim_hs=dim_hs,
                                    **kwargs)

    @staticmethod
    def factory(dim_in=None, dim_out=None,
                **kwargs):
        return LFMLP(dim_in, dim_out, **kwargs)

    def set_params(self):
        self.params = OrderedDict()

        for l in xrange(self.n_layers):
            if l == 0:
                dim_in = self.dim_in
            else:
                dim_in = self.dim_hs[l-1]
            dim_out = self.dim_hs[l]

            if self.filter_in:
                if l == 0:
                    f = np.zeros((len(self.filter_idx), dim_in)).astype(floatX)

                    for i, f_idx in enumerate(self.filter_idx):
                        f[i, f_idx] = 1

                    dim_out *= len(self.filter_idx)
                    self.params['f'] = f
                elif l == 1:
                    dim_in *= len(self.filter_idx)
            elif not self.filter_in:
                if l == self.n_layers - 1:
                    f = np.zeros((len(self.filter_idx), dim_out)).astype(floatX)
                    for i, f_idx in enumerate(self.filter_idx):
                        f[i, f_idx] = 1

                    dim_in *= len(self.filter_idx)
                    self.params['f'] = f
                elif l == self.n_layers - 2:
                    dim_out *= len(self.filter_idx)

            W = norm_weight(dim_in, dim_out,
                            scale=self.weight_scale, ortho=False)
            b = np.zeros((dim_out,)).astype(floatX)
            self.params['W%d' % l] = W
            self.params['b%d' % l] = b

    def get_params(self):
        params = [self.f] + super(LFMLP, self).get_params()
        return params

    def step_call(self, x, f, *params):
        params = list(params)
        outs = OrderedDict(x=x)
        for l in xrange(self.n_layers):
            W = params.pop(0)
            b = params.pop(0)

            if self.weight_noise:
                print 'Using weight noise in layer %d for MLP %s' % (l, self.name)
                W += self.trng.normal(avg=0., std=self.weight_noise, size=W.shape)

            if ((self.filter_in and l == 0)
                or (not(self.filter_in) and l == self.n_layers - 1)):
                W_ = W[None, :, :] * f[:, :, None]
                W_ = W_.reshape((W_.shape[0] * W_.shape[1], W_.shape[2])).astype(floatX)
                preact = T.dot(x, W) + b
            else:
                preact = T.dot(x, W) + b

            if l < self.n_layers - 1:
                x = eval(self.h_act)(preact)
                outs['preact_%d' % l] = preact
                outs[l] = x
            else:
                if self.distribution is not None:
                    x = self.distribution(preact)
                else:
                    x = eval(self.h_act)(preact)
                outs['z'] = preact
                outs['p'] = x

            if self.dropout and l != self.n_layers - 1:
                print 'Adding dropout to layer {layer} for MLP {name}'.format(
                    layer=l, name=self.name)
                if activ == 'T.tanh':
                    raise NotImplementedError('dropout for tanh units not implemented yet')
                elif activ in ['T.nnet.sigmoid', 'T.nnet.softplus', 'lambda x: x']:
                    x_d = self.trng.binomial(x.shape, p=1-self.dropout, n=1,
                                             dtype=x.dtype)
                    x = x * x_d / (1 - self.dropout)
                else:
                    raise NotImplementedError('No dropout for %s yet' % activ)

        assert len(params) == 0, params
        return outs


# MULTIMODAL MLP CLASS --------------------------------------------------------

class MultiModalMLP(Layer):
    def __init__(self, dim_in, graph, log_prob_scale=dict(), name='MLP',
                 **kwargs):
        graph = copy.deepcopy(graph)

        self.layers = OrderedDict()
        self.layers.update(**graph['layers'])
        self.edges = graph['edges']
        outs = graph['outs'].keys()
        for k in outs:
            assert not k in self.layers.keys()
        self.layers.update(**graph['outs'])

        for l in self.layers.keys():
            if self.layers[l]['act'] == 'lambda x: x':
                self.layers[l]['dim'] *= 2

        self.outs = OrderedDict()
        for i, o in self.edges:
            if o in outs:
                assert not o in self.outs.keys()
                o_dict = OrderedDict()
                act = self.layers[o]['act']
                if act == 'T.nnet.sigmoid':
                    o_dict['f_sample'] = _binomial
                    o_dict['f_neg_log_prob'] = _cross_entropy
                    o_dict['f_entropy'] = _binary_entropy
                    o_dict['f_prob'] = lambda x: x
                elif act == 'T.nnet.softmax':
                    o_dict['f_sample'] = _sample_softmax
                    o_dict['f_neg_log_prob'] = _categorical_cross_entropy
                    o_dict['f_entropy'] = _categorical_entropy
                    o_dict['f_prob'] = lambda x: x
                    self.layers[o]['act'] = '_softmax'
                elif act == 'T.tanh':
                    o_dict['f_sample'] = _centered_binomial
                elif act == 'lambda x: x':
                    o_dict['f_sample'] = _normal
                    o_dict['f_neg_log_prob'] = _neg_normal_log_prob
                    o_dict['f_entropy'] = _normal_entropy
                    o_dict['f_prob'] = _normal_prob
                else:
                    raise ValueError(act)

                if log_prob_scale.get(o, None) is not None:
                    o_dict['log_prob_scale'] = log_prob_scale[o]

                self.outs[o] = o_dict

        assert not 'i' in self.layers.keys()
        self.layers['i'] = dict(dim=dim_in)

        kwargs = init_weights(self, **kwargs)
        kwargs = init_rngs(self, **kwargs)

        #assert len(kwargs) == 0, 'Got extra args: %r' % kwargs.keys()
        super(MultiModalMLP, self).__init__(name=name)

    @staticmethod
    def factory(dim_in=None, graph=None, **kwargs):
        return MultiModalMLP(dim_in, graph, **kwargs)

    def sample(self, p, size=None, split=False):
        if size is None:
            size = p.shape
        start = 0
        x = []
        for o, v in self.outs.iteritems():
            dim = self.layers[o]['dim']
            f_sample = v['f_sample']
            p_ = _slice2(p, start, start+dim)
            if self.layers[o]['act'] == 'lambda x: x':
                scale = 2
            else:
                scale = 1

            if size is None:
                size_ = None
            else:
                if p.ndim == 1:
                    size_ = (size[0], p_.shape[0] // scale)
                elif p.ndim == 2:
                    size_ = (size[0], p_.shape[0], p_.shape[1] // scale)
                elif p.ndim == 3:
                    size_ = (size[0], p_.shape[0], p_.shape[1], p_.shape[2] // scale)
                else:
                    raise ValueError()
            x.append(f_sample(self.trng, p_, size=size_))
            start += dim

        if split:
            return x
        else:
            return concatenate(x, axis=(x[0].ndim-1))

    def neg_log_prob(self, x, p):
        neg_log_prob = T.constant(0.).astype(floatX)
        start = 0
        start_x = 0
        for o, v in self.outs.iteritems():
            dim = self.layers[o]['dim']
            f_neg_log_prob = v['f_neg_log_prob']
            log_prob_scale = v.get('log_prob_scale', 1.0)
            if self.layers[o]['act'] == 'lambda x: x':
                scale = 2
            else:
                scale = 1
            p_ = _slice2(p, start, start + dim)
            x_ = _slice2(x, start_x, start_x + dim // scale)
            neg_log_prob += f_neg_log_prob(x_, p_, scale=log_prob_scale)
            start += dim
            start_x += dim // scale

        return neg_log_prob

    def entropy(self, p):
        start = 0
        entropy = T.constant(0.).astype(floatX)
        for o, v in self.outs.iteritems():
            dim = self.layers[o]['dim']
            f_entropy = v['f_entropy']
            p_ = _slice2(p, start, start + dim)
            entropy += f_entropy(p_)
            start += dim

        return entropy

    def prob(self, p):
        start = 0
        x = []
        for o, v in self.outs.iteritems():
            dim = self.layers[o]['dim']
            f_prob = v['f_prob']
            p_ = _slice2(p, start, start + dim)
            x.append(f_prob(p_))
            start += dim

        return x

    def get_L2_weight_cost(self, gamma, layers=None):
        if layers is None:
            layers = self.layers.keys()
            layers = [l for l in layers if l != 'i']

        cost = T.constant(0.).astype(floatX)
        for k in layers:
            W = self.__dict__['W_%s' % k]
            cost += gamma * (W ** 2).sum()

        return cost

    def split(self, p):
        start = 0
        ps = []
        for o, v in self.outs.iteritems():
            dim = self.layers[o]['dim']
            p_ = _slice2(p, start, start + dim)
            ps.append(p_)
            start += dim

        return ps

    def set_params(self):
        self.params = OrderedDict()

        for i, o in self.edges:
            assert not o == 'i'
            assert not i in self.outs

            dim_in = self.layers[i]['dim']
            dim_out = self.layers[o]['dim']

            W = tools.norm_weight(dim_in, dim_out,
                                  scale=self.weight_scale, ortho=False)
            b = np.zeros((dim_out,)).astype(floatX)

            self.params['W_%s' % o] = W
            self.params['b_%s' % o] = b

    def get_params(self):
        params = []
        for _, o in self.edges:
            W = self.__dict__['W_%s' % o]
            b = self.__dict__['b_%s' % o]
            params += [W, b]

        return params

    def preact(self, x, *params):
        # Used within scan with `get_params`
        params = list(params)
        outs = dict(i=x)

        for i, o in self.edges:
            x = outs[i]
            assert not o in outs.keys()
            W = params.pop(0)
            b = params.pop(0)

            if o in self.outs:
                x = T.dot(x, W) + b
            else:
                act = self.layers[o]['act']
                x = eval(act)(T.dot(x, W) + b)

            outs[o] = x

        x = []
        for o in self.outs.keys():
            x.append(outs[o])

        return concatenate(x, axis=(x[0].ndim-1))

    def step_call(self, x, *params):
        x = self.preact(x, *params)
        start = 0
        y = []
        for o in self.outs.keys():
            dim = self.layers[o]['dim']
            act = self.layers[o]['act']
            z_ = _slice2(x, start, start + dim)
            x_  = eval(act)(z_)
            y.append(x_)
            start += dim
        return concatenate(y, axis=(y[0].ndim-1))

    def __call__(self, x, return_preact=False):
        params = self.get_params()
        if return_preact:
            x = self.preact(x, *params)
        else:
            x = self.step_call(x, *params)
        return x<|MERGE_RESOLUTION|>--- conflicted
+++ resolved
@@ -60,21 +60,6 @@
             else:
                 raise ValueError(out_act)
 
-<<<<<<< HEAD
-        if isinstance(distribution, Distribution):
-            self.distribution = distribution
-        elif distribution is not None:
-            self.distribution = resolve_distribution(
-                distribution, conditional=True)(
-                dim_out, **distribution_args)
-        else:
-            self.distribution = None
-
-        if self.distribution is not None:
-            self.dim_out = dim_out * self.distribution.scale
-=======
-
-
         if distribution is None:
             distribution = 'binomial'
 
@@ -85,16 +70,11 @@
                 dim_out, **distribution_args)
 
         self.dim_out = dim_out * self.distribution.scale
->>>>>>> 21602ee1
 
         if dim_h is None:
             if dim_hs is None:
                 dim_hs = []
-<<<<<<< HEAD
-            else:
-                dim_hs = [dim_h for dim_h in dim_hs]
-=======
->>>>>>> 21602ee1
+
             assert n_layers is None
         else:
             assert dim_hs is None
@@ -110,12 +90,8 @@
 
         kwargs = init_weights(self, **kwargs)
         kwargs = init_rngs(self, **kwargs)
-<<<<<<< HEAD
-        super(MLP, self).__init__(name=name, **kwargs)
-=======
 
         super(MLP, self).__init__(name=name)
->>>>>>> 21602ee1
 
     @staticmethod
     def factory(dim_in=None, dim_out=None,
@@ -146,10 +122,6 @@
         return self.distribution.entropy(p)
 
     def get_center(self, p):
-<<<<<<< HEAD
-        assert self.distribution is not None
-=======
->>>>>>> 21602ee1
         return self.distribution.get_center(p)
 
     def set_params(self):
