--- conflicted
+++ resolved
@@ -9,9 +9,9 @@
 from theano.sandbox.rng_mrg import MRG_RandomStreams as RandomStreams
 
 from layers import Layer
-from models.darn import AutoRegressor, DARN
-from models.distributions import Bernoulli, Gaussian
-from models.mlp import (
+from darn import AutoRegressor, DARN
+from distributions import Bernoulli, Gaussian
+from mlp import (
     MLP,
     MultiModalMLP
 )
@@ -336,7 +336,7 @@
         py       = self.p_y_given_h(h, *params)
         log_py_h = -self.conditional.neg_log_prob(y[None, :, :], py)
         log_ph   = -self.prior.step_neg_log_prob(h, *prior_params)
-        log_qh   = -self.posterior.neg_log_prob(h, q[None, :, :])        
+        log_qh   = -self.posterior.neg_log_prob(h, q[None, :, :])
 
         assert log_py_h.ndim == log_ph.ndim == log_qh.ndim
 
@@ -391,7 +391,7 @@
             prior_energy = self.prior.neg_log_prob(q0_c)
 
         entropy  = self.posterior.entropy(qk)
-        h_energy = self.posterior.neg_log_prob(qk, q0) 
+        h_energy = self.posterior.neg_log_prob(qk, q0)
         y_energy = self.conditional.neg_log_prob(y[None, :, :], py).mean(axis=0)
 
         assert prior_energy.ndim == h_energy.ndim == entropy.ndim == y_energy.ndim
@@ -432,7 +432,7 @@
             updates.update(updates_2)
 
             qs, i_costs = self.unpack_infer(q0, outs)
-            
+
         elif n_inference_steps == 1:
             inps = [rs[0]] + outputs_info[:-1] + non_seqs
             outs = self.step_infer(*inps)
@@ -460,10 +460,8 @@
     def __call__(self, x, y, n_samples=100, n_inference_steps=0,
                  calculate_log_marginal=False, stride=10):
         outs = OrderedDict()
-        updates = theano.OrderedUpdates()
-
-        (qs, i_costs), updates_i = self.infer_q(x, y, n_inference_steps)
-        updates.update(updates_i)
+
+        (qs, i_costs), updates = self.infer_q(x, y, n_inference_steps)
 
         if n_inference_steps > stride and stride != 0:
             steps = [0, 1] + range(stride, n_inference_steps, stride)
@@ -499,14 +497,10 @@
             cond_term    = self.conditional.neg_log_prob(y[None, :, :], py).mean(axis=0)
             entropy_term = self.posterior.entropy(q)
 
-<<<<<<< HEAD
-            assert prior_term.ndim == entropy_term.ndim == cond_term.ndim
-=======
             prior_terms.append(prior_term.mean())
             entropy_terms.append(entropy_term.mean())
 
             assert prior_term.ndim == entropy_term.ndim
->>>>>>> dc68354d
 
             kl_term = (prior_term - entropy_term)
             lower_bounds.append((cond_term + kl_term).mean())
