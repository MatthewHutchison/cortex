--- conflicted
+++ resolved
@@ -2,10 +2,7 @@
 Module for fMRI data
 '''
 
-<<<<<<< HEAD
-=======
 import cPickle
->>>>>>> fc926657
 from collections import OrderedDict
 from glob import glob
 import nipy
@@ -15,12 +12,7 @@
 from os import path
 import pprint
 import random
-<<<<<<< HEAD
-import nipy
-from nipy.core.api import Image
-=======
 from sklearn.decomposition import PCA
->>>>>>> fc926657
 import theano
 import yaml
 
@@ -29,62 +21,7 @@
 import nifti_viewer
 from utils import floatX
 from utils.tools import resolve_path
-<<<<<<< HEAD
-
-
-def load_data(idx=None, dataset='mri', **dataset_args):
-    if dataset == 'mri':
-        C = MRI
-    elif dataset == 'fmri_iid':
-        C = FMRI_IID
-    else:
-        raise ValueError(dataset)
-    train, valid, test, idx = make_datasets(C, **dataset_args)
-    return train, valid, test, idx
-
-def make_datasets(C, split=[0.7, 0.2, 0.1], idx=None,
-                  train_batch_size=None,
-                  valid_batch_size=None,
-                  test_batch_size=None,
-                  **dataset_args):
-
-    if idx is None:
-        assert split is not None
-        if round(np.sum(split), 5) != 1. or len(split) != 3:
-            raise ValueError(split)
-        dummy = C(batch_size=1, **dataset_args)
-        N = dummy.n
-        idx = range(N)
-        random.shuffle(idx)
-        split_idx = []
-        accum = 0
-        for s in split:
-            s_i = int(s * N + accum)
-            split_idx.append(s_i)
-            accum += s_i
-
-        train_idx = idx[:split_idx[0]]
-        valid_idx = idx[split_idx[0]:split_idx[1]]
-        test_idx = idx[split_idx[1]:]
-        idx = [train_idx, valid_idx, test_idx]
-
-    if train_batch_size is not None and len(train_idx) > 0:
-        train = C(idx=idx[0], batch_size=train_batch_size, **dataset_args)
-    else:
-        train = None
-    if valid_batch_size is not None and len(valid_idx) > 0:
-        valid = C(idx=idx[1], batch_size=valid_batch_size, **dataset_args)
-    else:
-        valid = None
-    if test_batch_size is not None and len(test_idx) > 0:
-        test = C(idx=idx[2], batch_size=test_batch_size, **dataset_args)
-    else:
-        test = None
-
-    return train, valid, test, idx
-=======
-
->>>>>>> fc926657
+
 
 def medfilt(x, k):
     '''
@@ -125,23 +62,6 @@
     else:
         raise ValueError(dataset)
 
-<<<<<<< HEAD
-class MRI(Dataset):
-    def __init__(self, source=None, name='mri', idx=None,
-                 distribution='gaussian', **kwargs):
-        super(MRI, self).__init__(name=name, **kwargs)
-
-        print 'Loading %s from %s' % (name, source)
-        source = resolve_path(source)
-        X, Y = self.get_data(source)
-
-        self.dims = {self.name: int(self.mask.sum()),
-                     'group': len(np.unique(Y))}
-        self.distributions = {self.name: distribution,
-                              'group': 'multinomial'}
-
-        self.image_shape = X.shape[1:]
-=======
     return C
 
 
@@ -155,9 +75,7 @@
         X, Y = self.get_data(source)
 
         self.image_shape = self.mask.shape
->>>>>>> fc926657
         self.X = self._mask(X)
-        self.mean_image = self.X.mean(axis=0)
         self.Y = make_one_hot(Y)
         self.pca_components = pca_components
 
@@ -180,243 +98,18 @@
         else:
             raise ValueError(distribution)
 
-        if distribution == 'gaussian':
-            self.X -= self.mean_image
-            self.X /= self.X.std()
-        elif distribution in ['continuous_binomial', 'binomial']:
-            self.X -= self.X.min()
-            self.X /= (self.X.max() - self.X.min())
-        else:
-            raise ValueError(distribution)
+        self.mean_image = self.X.mean(axis=0)
 
         if idx is not None:
             self.X = self.X[idx]
             self.Y = self.Y[idx]
-<<<<<<< HEAD
 
         self.n = self.X.shape[0]
 
-=======
-
-        self.n = self.X.shape[0]
-
->>>>>>> fc926657
     def randomize(self):
         rnd_idx = np.random.permutation(np.arange(0, self.n, 1))
         self.X = self.X[rnd_idx, :]
         self.Y = self.Y[rnd_idx, :]
-
-    def get_data(self, source):
-        print('Loading file locations from %s' % source)
-        source_dict = yaml.load(open(source))
-        print('Source locations: %s' % pprint.pformat(source_dict))
-
-        nifti_file = source_dict['nifti']
-        mask_file = source_dict['mask']
-        self.tmp_path = source_dict['tmp_path']
-        if not path.isdir(self.tmp_path):
-            os.mkdir(self.tmp_path)
-        self.anat_file = source_dict['anat_file']
-<<<<<<< HEAD
-=======
-        pca_file = source_dict.get('pca', None)
-        if pca_file is not None:
-            with open(pca_file, 'rb') as f:
-                self.pca = cPickle.load(f)
-        else:
-            self.pca = None
->>>>>>> fc926657
-
-        data_files = source_dict['data']
-        if isinstance(data_files, str):
-            data_files = [data_files]
-
-        X = []
-        Y = []
-        for i, data_file in enumerate(data_files):
-            print 'Loading %s' % data_file
-            X_ = np.load(data_file)
-            X.append(X_.astype(floatX))
-            Y.append((np.zeros((X_.shape[0],)) + i).astype(floatX))
-
-        X = np.concatenate(X, axis=0)
-        Y = np.concatenate(Y, axis=0)
-
-        mask = np.load(mask_file)
-        if not np.all(np.bitwise_or(mask == 0, mask == 1)):
-            raise ValueError("Mask has incorrect values.")
-
-        self.mask = mask
-        self.base_nifti_file = nifti_file
-
-        if 'sites' in source_dict.keys():
-            sites_file = source_dict['sites']
-            self.sites = np.load(sites_file).tolist()
-            print 'Regressing out site'
-            idx0 = [i for i, s in enumerate(self.sites) if s == 0]
-            idx1 = [i for i, s in enumerate(self.sites) if s == 1]
-            mi0 = X[idx0].mean(axis=0)
-            mi1 = X[idx1].mean(axis=0)
-
-            X[idx0] -= mi0
-            X[idx1] -= mi1
-
-        return X, Y
-
-    def next(self, batch_size=None):
-        if batch_size is None:
-            batch_size = self.batch_size
-
-        if self.pos == -1:
-            self.reset()
-            raise StopIteration
-
-        x = self.X[self.pos:self.pos+batch_size]
-        y = self.Y[self.pos:self.pos+batch_size]
-        self.pos += batch_size
-
-        if self.pos + batch_size > self.n:
-            self.pos = -1
-
-        rval = {
-            self.name: x,
-            'group': y
-        }
-
-        return rval
-
-    def _mask(self, X, mask=None):
-        if mask is None:
-            mask = self.mask
-
-        if X.shape[1] == mask.sum():
-            print 'Data already masked'
-            return X
-
-        if X.shape[1:] != mask.shape:
-            raise ValueError((X.shape, mask.shape))
-
-        mask_f = mask.flatten()
-        mask_idx = np.where(mask_f == 1)[0].tolist()
-<<<<<<< HEAD
-        X_masked = np.zeros((X.shape[0], self.dims[self.name])).astype(floatX)
-=======
-        X_masked = np.zeros((X.shape[0], mask.sum())).astype(floatX)
->>>>>>> fc926657
-
-        for i, x in enumerate(X):
-            X_masked[i] = x.flatten()[mask_idx]
-
-        return X_masked
-
-    def _unmask(self, X_masked, mask=None):
-        if mask is None:
-            mask = self.mask
-
-<<<<<<< HEAD
-        if X_masked.shape[1] != self.dims[self.name]:
-            raise ValueError(X_masked.shape)
-=======
-        if X_masked.shape[1] != mask.sum():
-            raise ValueError('Masked data does not fit mask %r vs %r' % (X_masked.shape, mask.sum()))
->>>>>>> fc926657
-
-        mask_f = mask.flatten()
-        mask_idx = np.where(mask_f == 1)[0].tolist()
-        X = np.zeros((X_masked.shape[0],) + self.image_shape).astype(floatX)
-        for i, x_m in enumerate(X_masked):
-            x_f = X[i].flatten()
-            x_f[mask_idx] = x_m
-            X[i] = x_f.reshape(self.image_shape)
-
-        return X
-
-    def make_image(self, X, base_nifti, do_pca=True):
-        if self.pca is not None and do_pca and self.pca_components:
-            X = self.pca.inverse_transform(X)
-        image = Image.from_image(base_nifti, data=X)
-        return image
-
-    def save_niftis(self, X):
-        base_nifti = nipy.load_image(self.base_nifti_file)
-
-        if self.pca is not None and self.pca_components:
-            X = self.pca.inverse_transform(X)
-
-        images = []
-        out_files = []
-        for i, x in enumerate(X):
-            image = self.make_image(x, base_nifti, do_pca=False)
-            out_file = path.join(self.tmp_path, 'tmp_image_%d.nii.gz' % i)
-            nipy.save_image(image, out_file)
-            images.append(image)
-            out_files.append(out_file)
-
-        return images, out_files
-
-    def save_images(self, x, out_file, remove_niftis=True,
-                    order=None, stats=dict(), x_limit=None):
-        if len(x.shape) == 3:
-            x = x[:, 0, :]
-        x = self._unmask(x)
-        images, nifti_files = self.save_niftis(x)
-        roi_dict = rois.main(nifti_files)
-
-        if remove_niftis:
-            for f in nifti_files:
-                os.remove(f)
-        nifti_viewer.montage(images, self.anat_file, roi_dict,
-                             out_file=out_file,
-                             order=order,
-                             stats=stats)
-
-
-class FMRI_IID(MRI):
-    def __init__(self, name='fmri_iid', **kwargs):
-        super(FMRI_IID, self).__init__(name=name, **kwargs)
-<<<<<<< HEAD
-
-    def get_data(self, source):
-        print('Loading file locations from %s' % source)
-        source_dict = yaml.load(open(source))
-        print('Source locations: %s' % pprint.pformat(source_dict))
-
-        nifti_file = source_dict['nifti']
-        mask_file = source_dict['mask']
-        self.tmp_path = source_dict['tmp_path']
-        if not path.isdir(self.tmp_path):
-            os.mkdir(self.tmp_path)
-        self.anat_file = source_dict['anat_file']
-
-        data_files = source_dict['data']
-        if isinstance(data_files, str):
-            data_files = [data_files]
-
-        targets_file = source_dict['targets']
-        novels_file = source_dict['novels']
-
-        X = []
-        Y = []
-        for i, data_file in enumerate(data_files):
-            print 'Loading %s' % data_file
-            X_ = np.load(data_file)
-            X.append(X_.astype(floatX))
-            Y.append((np.zeros((X_.shape[0],)) + i).astype(floatX))
-
-        X = np.concatenate(X, axis=0)
-        Y = np.concatenate(Y, axis=0)
-
-        mask = np.load(mask_file)
-        if not np.all(np.bitwise_or(mask == 0, mask == 1)):
-            raise ValueError("Mask has incorrect values.")
-
-        self.mask = mask
-        self.base_nifti_file = nifti_file
-        self.targets = np.load(targets_file)
-        self.novels = np.load(novels_file)
-
-        return X, Y
-=======
 
     def get_data(self, source):
         print('Loading file locations from %s' % source)
@@ -440,6 +133,163 @@
         if isinstance(data_files, str):
             data_files = [data_files]
 
+        X = []
+        Y = []
+        for i, data_file in enumerate(data_files):
+            print 'Loading %s' % data_file
+            X_ = np.load(data_file)
+            X.append(X_.astype(floatX))
+            Y.append((np.zeros((X_.shape[0],)) + i).astype(floatX))
+
+        X = np.concatenate(X, axis=0)
+        Y = np.concatenate(Y, axis=0)
+
+        mask = np.load(mask_file)
+        if not np.all(np.bitwise_or(mask == 0, mask == 1)):
+            raise ValueError("Mask has incorrect values.")
+
+        self.mask = mask
+        self.base_nifti_file = nifti_file
+
+        if 'sites' in source_dict.keys():
+            sites_file = source_dict['sites']
+            self.sites = np.load(sites_file).tolist()
+            print 'Regressing out site'
+            idx0 = [i for i, s in enumerate(self.sites) if s == 0]
+            idx1 = [i for i, s in enumerate(self.sites) if s == 1]
+            mi0 = X[idx0].mean(axis=0)
+            mi1 = X[idx1].mean(axis=0)
+
+            X[idx0] -= mi0
+            X[idx1] -= mi1
+
+        return X, Y
+
+    def next(self, batch_size=None):
+        if batch_size is None:
+            batch_size = self.batch_size
+
+        if self.pos == -1:
+            self.reset()
+            raise StopIteration
+
+        x = self.X[self.pos:self.pos+batch_size]
+        y = self.Y[self.pos:self.pos+batch_size]
+        self.pos += batch_size
+
+        if self.pos + batch_size > self.n:
+            self.pos = -1
+
+        rval = {
+            self.name: x,
+            'group': y
+        }
+
+        return rval
+
+    def _mask(self, X, mask=None):
+        if mask is None:
+            mask = self.mask
+
+        if X.shape[1] == mask.sum():
+            print 'Data already masked'
+            return X
+
+        if X.shape[1:] != mask.shape:
+            raise ValueError((X.shape, mask.shape))
+
+        mask_f = mask.flatten()
+        mask_idx = np.where(mask_f == 1)[0].tolist()
+        X_masked = np.zeros((X.shape[0], mask.sum())).astype(floatX)
+
+        for i, x in enumerate(X):
+            X_masked[i] = x.flatten()[mask_idx]
+
+        return X_masked
+
+    def _unmask(self, X_masked, mask=None):
+        if mask is None:
+            mask = self.mask
+
+        if X_masked.shape[1] != mask.sum():
+            raise ValueError('Masked data does not fit mask %r vs %r' % (X_masked.shape, mask.sum()))
+
+        mask_f = mask.flatten()
+        mask_idx = np.where(mask_f == 1)[0].tolist()
+        X = np.zeros((X_masked.shape[0],) + self.image_shape).astype(floatX)
+        for i, x_m in enumerate(X_masked):
+            x_f = X[i].flatten()
+            x_f[mask_idx] = x_m
+            X[i] = x_f.reshape(self.image_shape)
+
+        return X
+
+    def make_image(self, X, base_nifti, do_pca=True):
+        if self.pca is not None and do_pca and self.pca_components:
+            X = self.pca.inverse_transform(X)
+        image = Image.from_image(base_nifti, data=X)
+        return image
+
+    def save_niftis(self, X):
+        base_nifti = nipy.load_image(self.base_nifti_file)
+
+        if self.pca is not None and self.pca_components:
+            X = self.pca.inverse_transform(X)
+
+        images = []
+        out_files = []
+        for i, x in enumerate(X):
+            image = self.make_image(x, base_nifti, do_pca=False)
+            out_file = path.join(self.tmp_path, 'tmp_image_%d.nii.gz' % i)
+            nipy.save_image(image, out_file)
+            images.append(image)
+            out_files.append(out_file)
+
+        return images, out_files
+
+    def save_images(self, x, out_file, remove_niftis=True,
+                    order=None, stats=dict(), x_limit=None):
+        if len(x.shape) == 3:
+            x = x[:, 0, :]
+        x = self._unmask(x)
+        images, nifti_files = self.save_niftis(x)
+        roi_dict = rois.main(nifti_files)
+
+        if remove_niftis:
+            for f in nifti_files:
+                os.remove(f)
+        nifti_viewer.montage(images, self.anat_file, roi_dict,
+                             out_file=out_file,
+                             order=order,
+                             stats=stats)
+
+
+class FMRI_IID(MRI):
+    def __init__(self, name='fmri_iid', **kwargs):
+        super(FMRI_IID, self).__init__(name=name, **kwargs)
+
+    def get_data(self, source):
+        print('Loading file locations from %s' % source)
+        source_dict = yaml.load(open(source))
+        print('Source locations: %s' % pprint.pformat(source_dict))
+
+        nifti_file = source_dict['nifti']
+        mask_file = source_dict['mask']
+        self.tmp_path = source_dict['tmp_path']
+        if not path.isdir(self.tmp_path):
+            os.mkdir(self.tmp_path)
+        self.anat_file = source_dict['anat_file']
+        pca_file = source_dict.get('pca', None)
+        if pca_file is not None:
+            with open(pca_file, 'rb') as f:
+                self.pca = cPickle.load(f)
+        else:
+            self.pca = None
+
+        data_files = source_dict['data']
+        if isinstance(data_files, str):
+            data_files = [data_files]
+
         targets_file = source_dict['targets']
         novels_file = source_dict['novels']
 
@@ -528,7 +378,6 @@
         }
 
         return rval
->>>>>>> fc926657
 
 
 class ICA_Loadings(object):
