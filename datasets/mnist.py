'''
MNIST dataset
'''

from collections import OrderedDict
import cPickle
import gzip
import multiprocessing as mp
import numpy as np
from os import path
import PIL
import random
import sys
from sys import stdout
import theano
from theano import tensor as T
import time
import traceback

from . import BasicDataset, Dataset
from utils.tools import (
    concatenate,
    init_rngs,
    resolve_path,
    rng_,
    scan
)
from utils.vis_utils import tile_raster_images


class MNIST(BasicDataset):
    def __init__(self, source=None, restrict_digits=None, mode='train',
                 binarize=False, name='mnist',
                 out_path=None, **kwargs):
        source = resolve_path(source)

        if source is None:
            raise ValueError('No source file provided')
        print 'Loading {name} ({mode}) from {source}'.format(
            name=name, mode=mode, source=source)

        X, Y = self.get_data(source, mode)

        if restrict_digits is not None:
            X = np.array([x for i, x in enumerate(X) if Y[i] in restrict_digits])
            Y = np.array([y for i, y in enumerate(Y) if Y[i] in restrict_digits])

        data = {name: X, 'label': Y}
        distributions = {name: 'binomial', 'label': 'multinomial'}

        super(MNIST, self).__init__(data, distributions=distributions,
                                    name=name, mode=mode, **kwargs)

        self.image_shape = (28, 28)
        self.out_path = out_path

        if binarize:
            self.data[name] = rng_.binomial(
                p=self.data[name], size=self.data[name].shape, n=1).astype('float32')

        self.mean_image = self.data[name].mean(axis=0)

        if self.shuffle:
            self.randomize()

    def get_data(self, source, mode):
        with gzip.open(source, 'rb') as f:
            x = cPickle.load(f)

        if mode == 'train':
            X = np.float32(x[0][0])
            Y = np.float32(x[0][1])
        elif mode == 'valid':
            X = np.float32(x[1][0])
            Y = np.float32(x[1][1])
        elif mode == 'test':
            X = np.float32(x[2][0])
            Y = np.float32(x[2][1])
        else:
            raise ValueError()

        return X, Y

<<<<<<< HEAD
    def randomize(self):
        rnd_idx = np.random.permutation(np.arange(0, self.n, 1))
        self.X = self.X[rnd_idx, :]
        self.O = self.O[rnd_idx, :]

    def next(self, batch_size=None):
        if batch_size is None:
            batch_size = self.batch_size

        if self.pos == -1:
            self.reset()

            if not self.inf:
                raise StopIteration

        x = self.X[self.pos:self.pos+batch_size]
        y = self.O[self.pos:self.pos+batch_size]

        rval = OrderedDict(pos=self.pos)
        rval[self.name] = x
        rval['label'] = y

        if self.pos + batch_size > self.n:
            self.pos = -1
        else:
            self.pos += batch_size

        return rval

=======
>>>>>>> fc926657
    def save_images(self, x, imgfile, transpose=False, x_limit=None):
        if len(x.shape) == 2:
            x = x.reshape((x.shape[0], 1, x.shape[1]))

        if x_limit is not None and x.shape[0] > x_limit:
            x = np.concatenate([x, np.zeros((x_limit - x.shape[0] % x_limit,
                                             x.shape[1],
                                             x.shape[2])).astype('float32')],
                axis=0)
            x = x.reshape((x_limit, x.shape[0] * x.shape[1] // x_limit, x.shape[2]))

        if transpose:
            x = x.reshape((x.shape[0], x.shape[1], self.image_shape[0], self.image_shape[1]))
            x = x.transpose(0, 1, 3, 2)
            x = x.reshape((x.shape[0], x.shape[1], self.image_shape[0] * self.image_shape[1]))

        tshape = x.shape[0], x.shape[1]
        x = x.reshape((x.shape[0] * x.shape[1], x.shape[2]))
        image = self.show(x.T, tshape)
        image.save(imgfile)

    def show(self, image, tshape):
        fshape = self.image_shape
        X = image.T

        return PIL.Image.fromarray(tile_raster_images(
            X=X, img_shape=fshape, tile_shape=tshape,
            tile_spacing=(1, 1)))

    def translate(self, x):
        return x<|MERGE_RESOLUTION|>--- conflicted
+++ resolved
@@ -81,38 +81,6 @@
 
         return X, Y
 
-<<<<<<< HEAD
-    def randomize(self):
-        rnd_idx = np.random.permutation(np.arange(0, self.n, 1))
-        self.X = self.X[rnd_idx, :]
-        self.O = self.O[rnd_idx, :]
-
-    def next(self, batch_size=None):
-        if batch_size is None:
-            batch_size = self.batch_size
-
-        if self.pos == -1:
-            self.reset()
-
-            if not self.inf:
-                raise StopIteration
-
-        x = self.X[self.pos:self.pos+batch_size]
-        y = self.O[self.pos:self.pos+batch_size]
-
-        rval = OrderedDict(pos=self.pos)
-        rval[self.name] = x
-        rval['label'] = y
-
-        if self.pos + batch_size > self.n:
-            self.pos = -1
-        else:
-            self.pos += batch_size
-
-        return rval
-
-=======
->>>>>>> fc926657
     def save_images(self, x, imgfile, transpose=False, x_limit=None):
         if len(x.shape) == 2:
             x = x.reshape((x.shape[0], 1, x.shape[1]))
